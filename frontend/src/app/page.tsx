--- conflicted
+++ resolved
@@ -264,11 +264,7 @@
   const handleRetry = useCallback(async (id: string) => {
     const entryToRetry = csvData.find(entry => entry.id === id);
     if (!entryToRetry) return;
-<<<<<<< HEAD
     if (entryToRetry.stage_stats?.gemini_query?.status === 'error') {
-=======
-    if (entryToRetry.stage_stats?.gemini_query?.status === 'error' && entryToRetry.status === 'error') {
->>>>>>> 61b6d085
       try {
         toast({
           title: "Retrying Gemini Query...",
@@ -417,7 +413,7 @@
     }
 
 
-<<<<<<< HEAD
+
       if (sortConfig.key !== null) {
       sortableItems.sort((a, b) => {
         let result = 0;
@@ -443,38 +439,7 @@
         const statusPriorityB = getStatusPriority(statusB);
         if (statusPriorityA !== statusPriorityB) {
           result = statusPriorityA - statusPriorityB;
-=======
-    if (sortConfig.key !== null) {
-      sortableItems.sort((a, b) => {
-        // Primary sort: by the selected column
-        const valA = a[sortConfig.key!];
-        const valB = b[sortConfig.key!];
-        
-        let comparison = 0;
-        if (sortConfig.key === 'priority') {
-            if (priorityFilter.length > 0) {
-                const priorityA = priorityFilter.includes(a.priority) ? 0 : 1;
-                const priorityB = priorityFilter.includes(b.priority) ? 0 : 1;
-                comparison = priorityA - priorityB;
-            }
-            if (comparison === 0) {
-                const isRunningA = a.status === 'running' ? 1 : 0;
-                const isRunningB = b.status === 'running' ? 1 : 0;
-                comparison = isRunningB - isRunningA;
-            }
-            if (comparison === 0) {
-                comparison = (a.priority || 3) - (b.priority || 3);
-            }
-            if (comparison === 0) {
-                const dateA = a.insertion_date ? new Date(a.insertion_date).getTime() : 0;
-                const dateB = b.insertion_date ? new Date(b.insertion_date).getTime() : 0;
-                comparison = dateB - dateA; // Most recent first
-            }
-        } else if (sortConfig.key === 'insertion_date') {
-          const dateA = valA ? new Date(valA as string).getTime() : 0;
-          const dateB = valB ? new Date(valB as string).getTime() : 0;
-          comparison = dateA - dateB;
->>>>>>> 61b6d085
+
         } else {
           // 3. SUB-ORDENAMIENTO (igual para todos los estados)
           // 3.1 Por prioridad (número más bajo = prioridad más alta)
